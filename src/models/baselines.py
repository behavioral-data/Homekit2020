import click
import numpy as np
from json import loads
from ray import tune
import xgboost as xgb
from matplotlib import pyplot as plt
from xgboost import callback
import wandb
import ray
import pickle

from src.models.tasks import get_task_with_name
from src.utils import get_logger
from src.models.eval import classification_eval
from dotenv import dotenv_values

logger = get_logger(__name__)
CONFIG = dotenv_values(".env")

@click.command()
@click.argument("task_name")
@click.option('--dataset_args', default={})
def select_random(task_name, dataset_args ={}):
    """ Baseline for autoencoder tasks that takes
        a random example from the train set 
        and treats it as a reconstruction"""

    
    logger.info(f"Using a random example as a baseline on {task_name}")
    dataset_args = loads(dataset_args)
    task = get_task_with_name(task_name)(dataset_args=dataset_args)
    if not task.is_autoencoder:
        raise ValueError(f"{task_name} is not an Autoencode task")

    train_X = task.get_train_dataset().to_stacked_numpy()
    eval_X = task.get_eval_dataset().to_stacked_numpy()

    n_eval = len(eval_X)
    pred_inds = np.random.randint(0,len(train_X),n_eval)
    preds = train_X[pred_inds]

    results = task.evaluate_results(preds,eval_X)
    logger.info(results)

def xgb_wandb_callback():
    def callback(env):
        for k, v in env.evaluation_result_list:
            stage, metric_name = k.split("-")
            if "auc" in metric_name:
                metric_name = "roc_auc"
            wandb.log({f"{stage}/{metric_name}": v}, commit=False)
        wandb.log({})

    return callback

def train_xgboost(task_config,
                no_wandb=False,
                notes=None,
                activity_level="day",
                look_for_cached_datareader = False,
                add_features_path=None,
                data_location=None,
                limit_train_frac=None,
                max_depth=2,
                eta=1,
                objective="binary:logistic",
                task_ray_obj_ref=None,
                only_with_lab_results=False,
                cached_task_path=None,
                **_):

    """ Baseline for classification tasks that uses daily aggregated features"""
    task_name = task_config["task_name"]
    dataset_args = task_config["dataset_args"]

    logger.info(f"Training XGBoost on {task_name}")
    dataset_args["add_features_path"] = add_features_path
    dataset_args["data_location"] = data_location
    dataset_args["data_location"] = data_location
    if limit_train_frac:
        dataset_args["limit_train_frac"] = limit_train_frac

    if task_ray_obj_ref:
        task = ray.get(task_ray_obj_ref)
    elif cached_task_path:
        logger.info(f"Loading pickle from {cached_task_path}...")
        task = pickle.load(open(cached_task_path,"rb"))
    else:
        task = get_task_with_name(task_name)(dataset_args=dataset_args,
                                            only_with_lab_results=only_with_lab_results,
                                            activity_level="day",
<<<<<<< HEAD
                                            limit_train_frac=limit_train_frac,
                                            backend="dask")
=======
                                            backend="dask",
                                            limit_train_frac=limit_train_frac)
>>>>>>> 55f8ca76

    if not task.is_classification:
        raise ValueError(f"{task_name} is not a classification task")

    train = task.get_train_dataset().to_dmatrix()
    eval = task.get_eval_dataset().to_dmatrix()
    
    param = {'max_depth': max_depth, 'eta': eta, 'objective': objective}
    param['nthread'] = 4
    param['eval_metric'] = 'auc'
    evallist = [(eval, 'eval'), (train, 'train')]
    callbacks = []
    if not no_wandb:
        wandb.init(project=CONFIG["WANDB_PROJECT"],
                   entity=CONFIG["WANDB_USERNAME"],
                   notes=notes)
        wandb.run.summary["task"] = task.get_name()

        if add_features_path:
            model_name = "XGBoost-ExpertFeatures"
        else:
            model_name = "XGBoost"
        wandb.run.summary["model"] = model_name
        callbacks.append(xgb_wandb_callback())
    
    bst = xgb.train(param, train, 10, evallist, callbacks=callbacks)
    eval_pred = bst.predict(eval)
    eval_logits = np.stack([1-eval_pred,eval_pred],axis=1)
    results = classification_eval(eval_pred,eval.get_label(),prefix="eval/") # results = classification_eval(eval_logits,eval.get_label(),prefix="eval/") JM


    if not no_wandb:
        xgb.plot_importance(bst)
        plt.tight_layout()
        wandb.log({"feature_importance": wandb.Image(plt)})
        wandb.log(results)

    if tune:
        ray.tune.report(**results)<|MERGE_RESOLUTION|>--- conflicted
+++ resolved
@@ -89,13 +89,8 @@
         task = get_task_with_name(task_name)(dataset_args=dataset_args,
                                             only_with_lab_results=only_with_lab_results,
                                             activity_level="day",
-<<<<<<< HEAD
-                                            limit_train_frac=limit_train_frac,
-                                            backend="dask")
-=======
                                             backend="dask",
                                             limit_train_frac=limit_train_frac)
->>>>>>> 55f8ca76
 
     if not task.is_classification:
         raise ValueError(f"{task_name} is not a classification task")
