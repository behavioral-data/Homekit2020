--- conflicted
+++ resolved
@@ -374,17 +374,9 @@
     minute_level_df["date"] = minute_level_df.index.date
 
     #Sorting will speed up dask queries later
-<<<<<<< HEAD
     minute_level_df = fill_missing_minutes(minute_level_df)
     # del minute_level_df["participant_id"]
     minute_level_df = minute_level_df.reset_index()
-=======
-    # minute_level_df = minute_level_df.sort_values("participant_id")
-    tqdm.pandas(desc="Filling missing minutes...")
-    minute_level_df = minute_level_df.groupby("participant_id").progress_apply(fill_missing_minutes)
-    del minute_level_df["participant_id"]
-    minute_level_df = minute_level_df.reset_index(drop=True)
->>>>>>> 1c1bd4fc
 
     # minute_level_df["sleep_classic_0"] = minute_level_df["sleep_classic_0"].fillna(False)
     # minute_level_df["sleep_classic_1"] = minute_level_df["sleep_classic_1"].fillna(False)
